--- conflicted
+++ resolved
@@ -181,27 +181,6 @@
 	}
 	cc.mkp = cc.dopts.copts.KeepaliveParams
 
-<<<<<<< HEAD
-	// Register ClientConn with channelz.
-	cc.channelzRegistration(target)
-
-	// TODO: Ideally it should be impossible to error from this function after
-	// channelz registration.  This will require removing some channelz logs
-	// from the following functions that can error.  Errors can be returned to
-	// the user, and successful logs can be emitted here, after the checks have
-	// passed and channelz is subsequently registered.
-
-	// Determine the resolver to use.
-	if err := cc.parseTargetAndFindResolver(); err != nil {
-		channelz.RemoveEntry(cc.channelz.ID)
-		return nil, err
-	}
-	if err = cc.determineAuthority(); err != nil {
-		channelz.RemoveEntry(cc.channelz.ID)
-		return nil, err
-	}
-
-=======
 	if err = cc.initAuthority(); err != nil {
 		return nil, err
 	}
@@ -212,7 +191,6 @@
 	channelz.Infof(logger, cc.channelz, "parsed dial target is: %#v", cc.parsedTarget)
 	channelz.Infof(logger, cc.channelz, "Channel authority set to %q", cc.authority)
 
->>>>>>> 343ebb9f
 	cc.csMgr = newConnectivityStateManager(cc.ctx, cc.channelz)
 	cc.pickerWrapper = newPickerWrapper(cc.dopts.copts.StatsHandlers)
 
@@ -613,19 +591,11 @@
 
 	// The following are initialized at dial time, and are read-only after that.
 	target          string            // User's dial target.
-<<<<<<< HEAD
-	parsedTarget    resolver.Target   // See parseTargetAndFindResolver().
-	authority       string            // See determineAuthority().
-	dopts           dialOptions       // Default and user specified dial options.
-	channelz        *channelz.Channel // Channelz object.
-	resolverBuilder resolver.Builder  // See parseTargetAndFindResolver().
-=======
 	parsedTarget    resolver.Target   // See initParsedTargetAndResolverBuilder().
 	authority       string            // See initAuthority().
 	dopts           dialOptions       // Default and user specified dial options.
 	channelz        *channelz.Channel // Channelz object.
 	resolverBuilder resolver.Builder  // See initParsedTargetAndResolverBuilder().
->>>>>>> 343ebb9f
 	idlenessMgr     *idle.Manager
 
 	// The following provide their own synchronization, and therefore don't
@@ -726,12 +696,7 @@
 var emptyServiceConfig *ServiceConfig
 
 func init() {
-<<<<<<< HEAD
-	balancer.Register(pickfirstBuilder{})
-	cfg := parseServiceConfig("{}")
-=======
 	cfg := parseServiceConfig("{}", defaultMaxCallAttempts)
->>>>>>> 343ebb9f
 	if cfg.Err != nil {
 		panic(fmt.Sprintf("impossible error parsing empty service config: %v", cfg.Err))
 	}
@@ -1718,24 +1683,12 @@
 // and the same is stored in `cc.resolverBuilder`.
 //
 // Doesn't grab cc.mu as this method is expected to be called only at Dial time.
-<<<<<<< HEAD
-func (cc *ClientConn) parseTargetAndFindResolver() error {
-	channelz.Infof(logger, cc.channelz, "original dial target is: %q", cc.target)
-
-	var rb resolver.Builder
-	parsedTarget, err := parseTarget(cc.target)
-	if err != nil {
-		channelz.Infof(logger, cc.channelz, "dial target %q parse failed: %v", cc.target, err)
-	} else {
-		channelz.Infof(logger, cc.channelz, "parsed dial target is: %#v", parsedTarget)
-=======
 func (cc *ClientConn) initParsedTargetAndResolverBuilder() error {
 	logger.Infof("original dial target is: %q", cc.target)
 
 	var rb resolver.Builder
 	parsedTarget, err := parseTarget(cc.target)
 	if err == nil {
->>>>>>> 343ebb9f
 		rb = cc.getResolver(parsedTarget.URL.Scheme)
 		if rb != nil {
 			cc.parsedTarget = parsedTarget
@@ -1754,23 +1707,12 @@
 		defScheme = resolver.GetDefaultScheme()
 	}
 
-<<<<<<< HEAD
-	channelz.Infof(logger, cc.channelz, "fallback to scheme %q", defScheme)
-=======
->>>>>>> 343ebb9f
 	canonicalTarget := defScheme + ":///" + cc.target
 
 	parsedTarget, err = parseTarget(canonicalTarget)
 	if err != nil {
-<<<<<<< HEAD
-		channelz.Infof(logger, cc.channelz, "dial target %q parse failed: %v", canonicalTarget, err)
 		return err
 	}
-	channelz.Infof(logger, cc.channelz, "parsed dial target is: %+v", parsedTarget)
-=======
-		return err
-	}
->>>>>>> 343ebb9f
 	rb = cc.getResolver(parsedTarget.URL.Scheme)
 	if rb == nil {
 		return fmt.Errorf("could not get resolver for default scheme: %q", parsedTarget.URL.Scheme)
@@ -1893,9 +1835,5 @@
 	} else {
 		cc.authority = encodeAuthority(endpoint)
 	}
-<<<<<<< HEAD
-	channelz.Infof(logger, cc.channelz, "Channel authority set to %q", cc.authority)
-=======
->>>>>>> 343ebb9f
 	return nil
 }