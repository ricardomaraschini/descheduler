--- conflicted
+++ resolved
@@ -94,10 +94,7 @@
 	idleTimeout                 time.Duration
 	recvBufferPool              SharedBufferPool
 	defaultScheme               string
-<<<<<<< HEAD
-=======
 	maxCallAttempts             int
->>>>>>> 343ebb9f
 }
 
 // DialOption configures how we set up the connection.
@@ -686,10 +683,7 @@
 		idleTimeout:     30 * time.Minute,
 		recvBufferPool:  nopBufferPool{},
 		defaultScheme:   "dns",
-<<<<<<< HEAD
-=======
 		maxCallAttempts: defaultMaxCallAttempts,
->>>>>>> 343ebb9f
 	}
 }
 
