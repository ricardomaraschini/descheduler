--- conflicted
+++ resolved
@@ -1,10 +1,6 @@
 module sigs.k8s.io/descheduler
 
-<<<<<<< HEAD
-go 1.22.1
-=======
 go 1.22.5
->>>>>>> 8abb3509
 
 require (
 	github.com/client9/misspell v0.3.4
@@ -27,12 +23,8 @@
 	k8s.io/component-base v0.30.0
 	k8s.io/component-helpers v0.30.0
 	k8s.io/klog/v2 v2.120.1
-<<<<<<< HEAD
-	k8s.io/utils v0.0.0-20240310230437-4693a0247e57
+	k8s.io/utils v0.0.0-20240711033017-18e509b52bc8
 	sigs.k8s.io/controller-tools v0.15.0
-=======
-	k8s.io/utils v0.0.0-20240711033017-18e509b52bc8
->>>>>>> 8abb3509
 	sigs.k8s.io/mdtoc v1.1.0
 )
 
