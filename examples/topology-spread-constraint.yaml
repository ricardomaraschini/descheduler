--- conflicted
+++ resolved
@@ -5,13 +5,9 @@
     pluginConfig:
     - name: "RemovePodsViolatingTopologySpreadConstraint"
       args:
-<<<<<<< HEAD
-        includeSoftConstraints: true # Include 'ScheduleAnyways' constraints
-=======
         constraints:
           - DoNotSchedule
           - ScheduleAnyway
->>>>>>> d9b763a2
     plugins:
       balance:
         enabled:
