--- conflicted
+++ resolved
@@ -1,4 +1,3 @@
-<<<<<<< HEAD
 # Old-skool build tools.
 #
 # Targets (see each target for more information):
@@ -70,100 +69,6 @@
 verify-commits:
 	hack/verify-upstream-commits.sh
 .PHONY: verify-commits
-=======
-# Copyright 2017 The Kubernetes Authors.
-# #
-# # Licensed under the Apache License, Version 2.0 (the "License");
-# # you may not use this file except in compliance with the License.
-# # You may obtain a copy of the License at
-# #
-# #     http://www.apache.org/licenses/LICENSE-2.0
-# #
-# # Unless required by applicable law or agreed to in writing, software
-# # distributed under the License is distributed on an "AS IS" BASIS,
-# # WITHOUT WARRANTIES OR CONDITIONS OF ANY KIND, either express or implied.
-# # See the License for the specific language governing permissions and
-# # limitations under the License.
-
-.PHONY: test
-
-# VERSION is based on a date stamp plus the last commit
-VERSION?=v$(shell date +%Y%m%d)-$(shell git describe --tags --match "v*")
-BRANCH?=$(shell git branch --show-current)
-SHA1?=$(shell git rev-parse HEAD)
-BUILD=$(shell date +%FT%T%z)
-LDFLAG_LOCATION=sigs.k8s.io/descheduler/pkg/version
-ARCHS = amd64 arm arm64
-
-LDFLAGS=-ldflags "-X ${LDFLAG_LOCATION}.version=${VERSION} -X ${LDFLAG_LOCATION}.buildDate=${BUILD} -X ${LDFLAG_LOCATION}.gitbranch=${BRANCH} -X ${LDFLAG_LOCATION}.gitsha1=${SHA1}"
-
-GOLANGCI_VERSION := v1.30.0
-HAS_GOLANGCI := $(shell ls _output/bin/golangci-lint)
-
-# REGISTRY is the container registry to push
-# into. The default is to push to the staging
-# registry, not production.
-REGISTRY?=gcr.io/k8s-staging-descheduler
-
-# IMAGE is the image name of descheduler
-IMAGE:=descheduler:$(VERSION)
-
-# IMAGE_GCLOUD is the image name of descheduler in the remote registry
-IMAGE_GCLOUD:=$(REGISTRY)/descheduler:$(VERSION)
-
-# TODO: upload binaries to GCS bucket
-#
-# In the future binaries can be uploaded to
-# GCS bucket gs://k8s-staging-descheduler.
-
-HAS_HELM := $(shell which helm)
-
-all: build
-
-build:
-	CGO_ENABLED=0 go build ${LDFLAGS} -o _output/bin/descheduler sigs.k8s.io/descheduler/cmd/descheduler
-
-build.amd64:
-	CGO_ENABLED=0 GOOS=linux GOARCH=amd64 go build ${LDFLAGS} -o _output/bin/descheduler sigs.k8s.io/descheduler/cmd/descheduler
-
-build.arm:
-	CGO_ENABLED=0 GOOS=linux GOARCH=arm GOARM=7 go build ${LDFLAGS} -o _output/bin/descheduler sigs.k8s.io/descheduler/cmd/descheduler
-
-build.arm64:
-	CGO_ENABLED=0 GOOS=linux GOARCH=arm64 go build ${LDFLAGS} -o _output/bin/descheduler sigs.k8s.io/descheduler/cmd/descheduler
-
-dev-image: build
-	docker build -f Dockerfile.dev -t $(IMAGE) .
-
-image:
-	docker build --build-arg VERSION="$(VERSION)" --build-arg ARCH="amd64" -t $(IMAGE) .
-
-image.amd64:
-	docker build --build-arg VERSION="$(VERSION)" --build-arg ARCH="amd64" -t $(IMAGE)-amd64 .
-
-image.arm:
-	docker build --build-arg VERSION="$(VERSION)" --build-arg ARCH="arm" -t $(IMAGE)-arm .
-
-image.arm64:
-	docker build --build-arg VERSION="$(VERSION)" --build-arg ARCH="arm64" -t $(IMAGE)-arm64 .
-
-push: image
-	gcloud auth configure-docker
-	docker tag $(IMAGE) $(IMAGE_GCLOUD)
-	docker push $(IMAGE_GCLOUD)
-
-push-all: image.amd64 image.arm image.arm64
-	gcloud auth configure-docker
-	for arch in $(ARCHS); do \
-		docker tag $(IMAGE)-$${arch} $(IMAGE_GCLOUD)-$${arch} ;\
-		docker push $(IMAGE_GCLOUD)-$${arch} ;\
-	done
-	DOCKER_CLI_EXPERIMENTAL=enabled docker manifest create $(IMAGE_GCLOUD) $(addprefix --amend $(IMAGE_GCLOUD)-, $(ARCHS))
-	for arch in $(ARCHS); do \
-		DOCKER_CLI_EXPERIMENTAL=enabled docker manifest annotate --arch $${arch} $(IMAGE_GCLOUD) $(IMAGE_GCLOUD)-$${arch} ;\
-	done
-	DOCKER_CLI_EXPERIMENTAL=enabled docker manifest push $(IMAGE_GCLOUD) ;\
->>>>>>> 832facc5
 
 # Run unit tests.
 #
@@ -204,7 +109,6 @@
 	./test/run-e2e-tests.sh
 .PHONY: test-e2e
 
-<<<<<<< HEAD
 # Remove all build artifacts.
 #
 # Example:
@@ -239,27 +143,4 @@
 #   make build-images
 build-images: build-rpms
 	hack/build-images.sh
-.PHONY: build-images
-=======
-gen:
-	./hack/update-generated-conversions.sh
-	./hack/update-generated-deep-copies.sh
-	./hack/update-generated-defaulters.sh
-	./hack/update-toc.sh
-
-verify-gen:
-	./hack/verify-conversions.sh
-	./hack/verify-deep-copies.sh
-
-lint:
-ifndef HAS_GOLANGCI
-	curl -sfL https://install.goreleaser.com/github.com/golangci/golangci-lint.sh | sh -s -- -b ./_output/bin ${GOLANGCI_VERSION}
-endif
-	./_output/bin/golangci-lint run
-
-lint-chart:
-ifndef HAS_HELM
-	curl -fsSL -o get_helm.sh https://raw.githubusercontent.com/helm/helm/master/scripts/get-helm-3 && chmod 700 ./get_helm.sh && ./get_helm.sh
-endif
-	helm lint ./charts/descheduler
->>>>>>> 832facc5
+.PHONY: build-images