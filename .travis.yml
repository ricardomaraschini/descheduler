sudo: false

language: go

go:
  - 1.13.x
<<<<<<< HEAD

=======
services:
  - docker
before_script:
  - curl -Lo kubectl \https://storage.googleapis.com/kubernetes-release/release/v1.17.0/bin/linux/amd64/kubectl && chmod +x kubectl && sudo mv kubectl /usr/local/bin/
  - wget https://github.com/kubernetes-sigs/kind/releases/download/v0.6.1/kind-linux-amd64
  - chmod +x kind-linux-amd64
  - mv kind-linux-amd64 kind
  - export PATH=$PATH:$PWD
  - kind create cluster --config=$TRAVIS_BUILD_DIR/hack/kind_config.yaml
  - export KUBECONFIG="$(kind get kubeconfig-path)"
  - docker pull kubernetes/pause
  - kind load docker-image kubernetes/pause
  - cp "$(kind get kubeconfig-path --name="kind")" /tmp/admin.conf
>>>>>>> 861f057d
script:
- mkdir -p ~/gopath/src/sigs.k8s.io/
- mv ~/gopath/src/github.com/kubernetes-sigs/descheduler ~/gopath/src/sigs.k8s.io/.
- hack/verify-gofmt.sh
- make lint
- make build
- make test-unit
- make test-e2e<|MERGE_RESOLUTION|>--- conflicted
+++ resolved
@@ -4,23 +4,7 @@
 
 go:
   - 1.13.x
-<<<<<<< HEAD
 
-=======
-services:
-  - docker
-before_script:
-  - curl -Lo kubectl \https://storage.googleapis.com/kubernetes-release/release/v1.17.0/bin/linux/amd64/kubectl && chmod +x kubectl && sudo mv kubectl /usr/local/bin/
-  - wget https://github.com/kubernetes-sigs/kind/releases/download/v0.6.1/kind-linux-amd64
-  - chmod +x kind-linux-amd64
-  - mv kind-linux-amd64 kind
-  - export PATH=$PATH:$PWD
-  - kind create cluster --config=$TRAVIS_BUILD_DIR/hack/kind_config.yaml
-  - export KUBECONFIG="$(kind get kubeconfig-path)"
-  - docker pull kubernetes/pause
-  - kind load docker-image kubernetes/pause
-  - cp "$(kind get kubeconfig-path --name="kind")" /tmp/admin.conf
->>>>>>> 861f057d
 script:
 - mkdir -p ~/gopath/src/sigs.k8s.io/
 - mv ~/gopath/src/github.com/kubernetes-sigs/descheduler ~/gopath/src/sigs.k8s.io/.
