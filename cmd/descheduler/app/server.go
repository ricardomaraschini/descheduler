--- conflicted
+++ resolved
@@ -27,7 +27,6 @@
 
 	"sigs.k8s.io/descheduler/cmd/descheduler/app/options"
 	"sigs.k8s.io/descheduler/pkg/descheduler"
-	"sigs.k8s.io/descheduler/pkg/features"
 	"sigs.k8s.io/descheduler/pkg/tracing"
 
 	"github.com/spf13/cobra"
@@ -89,14 +88,6 @@
 	return cmd
 }
 
-<<<<<<< HEAD
-func Run(ctx context.Context, rs *options.DeschedulerServer) error {
-	err := features.DefaultMutableFeatureGate.SetFromMap(rs.FeatureGates)
-	if err != nil {
-		return err
-	}
-	rs.DefaultFeatureGates = features.DefaultMutableFeatureGate
-=======
 func Run(rootCtx context.Context, rs *options.DeschedulerServer) error {
 	ctx, done := signal.NotifyContext(rootCtx, syscall.SIGINT, syscall.SIGTERM)
 
@@ -112,7 +103,6 @@
 		klog.Fatalf("failed to start secure server: %v", err)
 		return err
 	}
->>>>>>> 343ebb9f
 
 	err = tracing.NewTracerProvider(ctx, rs.Tracing.CollectorEndpoint, rs.Tracing.TransportCert, rs.Tracing.ServiceName, rs.Tracing.ServiceNamespace, rs.Tracing.SampleRate, rs.Tracing.FallbackToNoOpProviderOnError)
 	if err != nil {
